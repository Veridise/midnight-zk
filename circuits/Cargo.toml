[package]
name = "midnight-circuits"
version = "5.0.1"
edition = "2021"
license-file.workspace = true

# See more keys and their definitions at https://doc.rust-lang.org/cargo/reference/manifest.html

[dependencies]
group = { workspace = true }
ff = { workspace = true }
rustc-hash = "2"
halo2curves = { workspace = true }
blake2b_simd = { workspace = true }
midnight-curves = { path = "../curves", version = "0.1.1" }
midnight-proofs = { path = "../proofs", version = "0.5.1", default-features = false, features = [
    "bits",
    "circuit-params",
    "committed-instances",
    "region-groups",
    "decompose-in-cells"
] }
picus-support = { workspace = true }
picus = { workspace = true }
extractor-support = { workspace = true, optional = true }

serde = { workspace = true, optional = true }
serde_derive = { workspace = true, optional = true }
serde_json = { workspace = true, optional = true }
sha2 = { workspace = true }
rand = { workspace = true }

num-bigint = { version = "0.4" }
num-traits = "0.2"
num-integer = "0.1"
subtle = "2.6"
base64 = "0.13.1"
lazy_static = "1.5.0"
bincode = "2.0"

[dev-dependencies]
bench_macros = { path = "../bench-macros" }
criterion = "0.7"
rand_chacha = "0.3.1"
goldenfile = "=1.8.0"
num-bigint = { workspace = true, features = ["rand"] }
serde_json = { workspace = true }
itertools = "0.14"
dhat = "0.3"
bellman = "0.14.0"
serial_test = "3.2.0"

[target.'cfg(ci_build)'.dependencies]
midnight-curves = { path = "../curves", features = ["portable"] }

[features]
default = []
# Feature that exposes some testing functionality, such as load from scratch or instantiable
testing = ["num-bigint/rand"]
heap_profiling = []
# Enable truncated challenges. This makes recursive proofs more efficient
truncated-challenges = ["midnight-proofs/truncated-challenges"]

# Feature to enable granular benchmarks in the prover. If enabled,
# the proof generation functions take an additional input,
# _group: &mut BenchmarkGroup<WallTime>, and return granular benchmarks
# of the prover for that concrete circuit.
bench-internal = ["midnight-proofs/bench-internal"]

<<<<<<< HEAD
# Feature to enable support for the Picus & LLZK extraction.
extraction = ["extractor-support", "testing", "midnight-proofs/extraction", "picus/extractor-derive"]
=======
[lib]
bench = false
>>>>>>> 802389df

[[example]]
name = "cred_full"
path = "examples/identity/full_credential.rs"

[[example]]
name = "cred_enrollment"
path = "examples/identity/enrollment.rs"

[[example]]
name = "cred_property"
path = "examples/identity/property_check.rs"

[[bench]]
name = "poseidon_cpu"
harness = false<|MERGE_RESOLUTION|>--- conflicted
+++ resolved
@@ -67,13 +67,11 @@
 # of the prover for that concrete circuit.
 bench-internal = ["midnight-proofs/bench-internal"]
 
-<<<<<<< HEAD
 # Feature to enable support for the Picus & LLZK extraction.
 extraction = ["extractor-support", "testing", "midnight-proofs/extraction", "picus/extractor-derive"]
-=======
+
 [lib]
 bench = false
->>>>>>> 802389df
 
 [[example]]
 name = "cred_full"
